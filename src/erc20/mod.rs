--- conflicted
+++ resolved
@@ -26,11 +26,7 @@
     }
 
     /// Retrieves the token balance of a specified address
-<<<<<<< HEAD
-    pub async fn get_balance(&self, address: String) -> Result<Uint<256, 4>, Error> {
-=======
     pub async fn get_balance(&self, address: &str) -> Result<Uint<256, 4>, Error> {
->>>>>>> e889da77
         let IERC20::balanceOfReturn { _0: balance } = self
             .contract
             .balanceOf(address.parse().unwrap())
